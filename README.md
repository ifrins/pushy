--- conflicted
+++ resolved
@@ -17,21 +17,13 @@
 <dependency>
     <groupId>com.relayrides</groupId>
     <artifactId>pushy</artifactId>
-<<<<<<< HEAD
-    <version>0.9</version>
-=======
     <version>0.9.1</version>
->>>>>>> df5b4d97
 </dependency>
 ```
 
 It's very important to note that you will also need to have either `netty-tcnative` (1.1.33.Fork24 or newer) or `alpn-boot`, as discussed in the [system requirements](#system-requirements) section below.
 
-<<<<<<< HEAD
-If you don't use Maven (or something else that understands Maven dependencies, like Gradle), you can [download Pushy as a `.jar` file](https://github.com/relayrides/pushy/releases/download/pushy-0.9/pushy-0.9.jar) and add it to your project directly. You'll also need to make sure you have Pushy's runtime dependencies on your classpath. They are:
-=======
 If you don't use Maven (or something else that understands Maven dependencies, like Gradle), you can [download Pushy as a `.jar` file](https://github.com/relayrides/pushy/releases/download/pushy-0.9.1/pushy-0.9.1.jar) and add it to your project directly. You'll also need to make sure you have Pushy's runtime dependencies on your classpath. They are:
->>>>>>> df5b4d97
 
 - [netty 4.1.6](http://netty.io/)
 - [gson 2.6](https://github.com/google/gson)
@@ -46,27 +38,7 @@
 
 Clients connect to the server using a TLS-secured connection, and include a cryptographically-signed token with each notification they send (don't worry—Pushy handles this for you automatically). Clients may send push notifications to any "topic" for which they have a valid signing key.
 
-<<<<<<< HEAD
 To get started, you'll need to create a new client:
-=======
-### TLS authentication
-
-In TLS-based authentication, clients present a TLS certificate to the server when connecting, and may send notifications to any "topic" named in the certificate. Generally, this means that a single client can only send push notifications to a single receiving app.
-
-Once you've registered your app and have the requisite certificates, the first thing you'll need to do to start sending push notifications with Pushy is to create an [`ApnsClient`](http://relayrides.github.io/pushy/apidocs/0.9/com/relayrides/pushy/apns/ApnsClient.html). Clients using TLS authentication need a certificate and private key to authenticate with the APNs server. The most common way to store the certificate and key is in a password-protected PKCS#12 file (you'll wind up with a password-protected .p12 file if you follow Apple's instructions at the time of this writing). To create a client that will use TLS-based authentication:
-
-```java
-final ApnsClient apnsClient = new ApnsClientBuilder()
-        .setClientCredentials(new File("/path/to/certificate.p12"), "p12-file-password")
-        .build();
-```
-
-### Token authentication
-
-In token-based authentication, clients still connect to the server using a TLS-secured connection, but do *not* present a certificate to the server when connecting. Instead, clients include a cryptographically-signed token with each notification they send (don't worry—Pushy handles this for you automatically). Clients may send push notifications to any "topic" for which they have a valid signing key.
-
-To get started with a token-based client, you'll need to get signing keys (also called private keys in some contexts) from Apple. Once you have your signing keys, you can create a new client:
->>>>>>> df5b4d97
 
 ```java
 final ApnsClient apnsClient = new ApnsClientBuilder().build();
@@ -249,8 +221,4 @@
 
 Pushy is available under the [MIT License](https://github.com/relayrides/pushy/blob/master/LICENSE.md).
 
-<<<<<<< HEAD
-The current version of Pushy is 0.9. We consider it to be fully functional (and use it in production!), but the public API may change significantly before a 1.0 release.
-=======
-The current version of Pushy is 0.9.1. We consider it to be fully functional (and use it in production!), but the public API may change significantly before a 1.0 release.
->>>>>>> df5b4d97
+The current version of Pushy is 0.9.1. We consider it to be fully functional (and use it in production!), but the public API may change significantly before a 1.0 release.