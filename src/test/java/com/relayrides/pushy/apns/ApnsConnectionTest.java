/* Copyright (c) 2014 RelayRides
 *
 * Permission is hereby granted, free of charge, to any person obtaining a copy
 * of this software and associated documentation files (the "Software"), to deal
 * in the Software without restriction, including without limitation the rights
 * to use, copy, modify, merge, publish, distribute, sublicense, and/or sell
 * copies of the Software, and to permit persons to whom the Software is
 * furnished to do so, subject to the following conditions:
 *
 * The above copyright notice and this permission notice shall be included in
 * all copies or substantial portions of the Software.
 *
 * THE SOFTWARE IS PROVIDED "AS IS", WITHOUT WARRANTY OF ANY KIND, EXPRESS OR
 * IMPLIED, INCLUDING BUT NOT LIMITED TO THE WARRANTIES OF MERCHANTABILITY,
 * FITNESS FOR A PARTICULAR PURPOSE AND NONINFRINGEMENT. IN NO EVENT SHALL THE
 * AUTHORS OR COPYRIGHT HOLDERS BE LIABLE FOR ANY CLAIM, DAMAGES OR OTHER
 * LIABILITY, WHETHER IN AN ACTION OF CONTRACT, TORT OR OTHERWISE, ARISING FROM,
 * OUT OF OR IN CONNECTION WITH THE SOFTWARE OR THE USE OR OTHER DEALINGS IN
 * THE SOFTWARE.
 */

package com.relayrides.pushy.apns;

import static org.junit.Assert.assertEquals;
import static org.junit.Assert.assertNull;
import static org.junit.Assert.assertTrue;

import java.io.IOException;
import java.security.KeyManagementException;
import java.security.KeyStoreException;
import java.security.NoSuchAlgorithmException;
import java.security.UnrecoverableKeyException;
import java.security.cert.CertificateException;
import java.util.ArrayList;
import java.util.Collection;
import java.util.Random;
import java.util.concurrent.CountDownLatch;

import javax.net.ssl.SSLHandshakeException;

import org.junit.Test;

import com.relayrides.pushy.apns.util.SimpleApnsPushNotification;

public class ApnsConnectionTest extends BasePushyTest {

	private static final String TEST_CONNECTION_NAME = "Test connection";

	private class TestListener implements ApnsConnectionListener<SimpleApnsPushNotification> {

		private final Object mutex;

		private boolean connectionSucceeded = false;
		private boolean connectionFailed = false;
		private boolean connectionClosed = false;

		private Throwable connectionFailureCause;

		private final ArrayList<SimpleApnsPushNotification> writeFailures = new ArrayList<SimpleApnsPushNotification>();

		private SimpleApnsPushNotification rejectedNotification;
		private RejectedNotificationReason rejectionReason;

		private final ArrayList<SimpleApnsPushNotification> unprocessedNotifications = new ArrayList<SimpleApnsPushNotification>();

		public TestListener(final Object mutex) {
			this.mutex = mutex;
		}

		@Override
		public void handleConnectionSuccess(final ApnsConnection<SimpleApnsPushNotification> connection) {
			synchronized (this.mutex) {
				this.connectionSucceeded = true;
				this.mutex.notifyAll();
			}
		}

		@Override
		public void handleConnectionFailure(final ApnsConnection<SimpleApnsPushNotification> connection, final Throwable cause) {
			synchronized (mutex) {
				this.connectionFailed = true;
				this.connectionFailureCause = cause;

				this.mutex.notifyAll();
			}
		}

		@Override
<<<<<<< HEAD
		public void handleConnectionClosure(final ApnsConnection<SimpleApnsPushNotification> connection) {
=======
		public void handleConnectionClosure(ApnsConnection<SimpleApnsPushNotification> connection) {
>>>>>>> da705fca
			try {
				connection.waitForPendingWritesToFinish();
			} catch (InterruptedException ignored) {
			}

			synchronized (mutex) {
				this.connectionClosed = true;
				this.mutex.notifyAll();
			}
		}

		@Override
<<<<<<< HEAD
		public void handleWriteFailure(final ApnsConnection<SimpleApnsPushNotification> connection,
				final SimpleApnsPushNotification notification, final Throwable cause) {
=======
		public void handleWriteFailure(ApnsConnection<SimpleApnsPushNotification> connection,
				SimpleApnsPushNotification notification, Throwable cause) {
>>>>>>> da705fca

			this.writeFailures.add(notification);
		}

		@Override
<<<<<<< HEAD
		public void handleRejectedNotification(final ApnsConnection<SimpleApnsPushNotification> connection,
				final SimpleApnsPushNotification rejectedNotification, final RejectedNotificationReason reason) {
=======
		public void handleRejectedNotification(ApnsConnection<SimpleApnsPushNotification> connection,
				SimpleApnsPushNotification rejectedNotification, RejectedNotificationReason reason) {
>>>>>>> da705fca

			this.rejectedNotification = rejectedNotification;
			this.rejectionReason = reason;
		}

		@Override
<<<<<<< HEAD
		public void handleUnprocessedNotifications(final ApnsConnection<SimpleApnsPushNotification> connection,
				final Collection<SimpleApnsPushNotification> unprocessedNotifications) {
=======
		public void handleUnprocessedNotifications(ApnsConnection<SimpleApnsPushNotification> connection,
				Collection<SimpleApnsPushNotification> unprocessedNotifications) {
>>>>>>> da705fca

			this.unprocessedNotifications.addAll(unprocessedNotifications);
		}

		@Override
<<<<<<< HEAD
		public void handleConnectionWritabilityChange(final ApnsConnection<SimpleApnsPushNotification> connection, final boolean writable) {
=======
		public void handleConnectionWritabilityChange(ApnsConnection<SimpleApnsPushNotification> connection, boolean writable) {
>>>>>>> da705fca
		}
	}

	@Test
	public void testApnsConnectionNullListener() throws Exception {
		new ApnsConnection<ApnsPushNotification>(TEST_ENVIRONMENT, SSLTestUtil.createSSLContextForTestClient(),
				this.getEventLoopGroup(), new ApnsConnectionConfiguration(), null, TEST_CONNECTION_NAME);
	}

	@Test(expected = NullPointerException.class)
	public void testApnsConnectionNullEnvironment() throws Exception {
		new ApnsConnection<ApnsPushNotification>(null, SSLTestUtil.createSSLContextForTestClient(),
				this.getEventLoopGroup(), new ApnsConnectionConfiguration(), null, TEST_CONNECTION_NAME);
	}

	@Test(expected = NullPointerException.class)
	public void testApnsConnectionNullSslContext() throws Exception {
		new ApnsConnection<ApnsPushNotification>(TEST_ENVIRONMENT, null, this.getEventLoopGroup(),
				new ApnsConnectionConfiguration(), null, TEST_CONNECTION_NAME);
	}

	@Test(expected = NullPointerException.class)
	public void testApnsConnectionNullEventLoopGroup() throws Exception {
		new ApnsConnection<ApnsPushNotification>(TEST_ENVIRONMENT, SSLTestUtil.createSSLContextForTestClient(),
				null, new ApnsConnectionConfiguration(), null, TEST_CONNECTION_NAME);
	}

	@Test(expected = NullPointerException.class)
	public void testApnsConnectionNullConfiguration() throws Exception {
		new ApnsConnection<ApnsPushNotification>(TEST_ENVIRONMENT, SSLTestUtil.createSSLContextForTestClient(),
				this.getEventLoopGroup(), null, null, TEST_CONNECTION_NAME);
	}

	@Test(expected = NullPointerException.class)
	public void testApnsConnectionNullName() throws Exception {
		new ApnsConnection<ApnsPushNotification>(TEST_ENVIRONMENT, SSLTestUtil.createSSLContextForTestClient(),
				this.getEventLoopGroup(), new ApnsConnectionConfiguration(), null, null);
	}

	@Test
	public void testConnect() throws UnrecoverableKeyException, KeyManagementException, KeyStoreException, NoSuchAlgorithmException, CertificateException, IOException, InterruptedException {
		// For this test, we just want to make sure that connection succeeds and nothing explodes.
		final Object mutex = new Object();

		final TestListener listener = new TestListener(mutex);
		final ApnsConnection<SimpleApnsPushNotification> apnsConnection =
				new ApnsConnection<SimpleApnsPushNotification>(
						TEST_ENVIRONMENT, SSLTestUtil.createSSLContextForTestClient(), this.getEventLoopGroup(),
						new ApnsConnectionConfiguration(), listener, TEST_CONNECTION_NAME);

		synchronized (mutex) {
			apnsConnection.connect();

			while (!listener.connectionSucceeded) {
				mutex.wait();
			}
		}

		assertTrue(listener.connectionSucceeded);
	}

	@Test(expected = IllegalStateException.class)
	public void testDoubleConnect() throws UnrecoverableKeyException, KeyManagementException, KeyStoreException, NoSuchAlgorithmException, CertificateException, IOException {
		final ApnsConnection<SimpleApnsPushNotification> apnsConnection =
				new ApnsConnection<SimpleApnsPushNotification>(
						TEST_ENVIRONMENT, SSLTestUtil.createSSLContextForTestClient(), this.getEventLoopGroup(),
						new ApnsConnectionConfiguration(), new TestListener(new Object()), TEST_CONNECTION_NAME);

		apnsConnection.connect();
		apnsConnection.connect();
	}

	@Test
	public void testConnectEmptyKeystore() throws UnrecoverableKeyException, KeyManagementException, KeyStoreException, NoSuchAlgorithmException, CertificateException, IOException, InterruptedException {

		final Object mutex = new Object();

		final TestListener listener = new TestListener(mutex);

		final ApnsConnection<SimpleApnsPushNotification> apnsConnection =
				new ApnsConnection<SimpleApnsPushNotification>(
						TEST_ENVIRONMENT, SSLTestUtil.createSSLContextForTestClient("/empty-keystore.jks"),
						this.getEventLoopGroup(), new ApnsConnectionConfiguration(), listener, TEST_CONNECTION_NAME);

		synchronized (mutex) {
			apnsConnection.connect();

			while (!listener.connectionFailed) {
				mutex.wait();
			}
		}

		assertTrue(listener.connectionFailed);
		assertTrue(listener.connectionFailureCause instanceof SSLHandshakeException);
	}

	@Test
	public void testConnectUntrustedKeystore() throws UnrecoverableKeyException, KeyManagementException, KeyStoreException, NoSuchAlgorithmException, CertificateException, IOException, InterruptedException {

		final Object mutex = new Object();

		final TestListener listener = new TestListener(mutex);

		final ApnsConnection<SimpleApnsPushNotification> apnsConnection =
				new ApnsConnection<SimpleApnsPushNotification>(
						TEST_ENVIRONMENT, SSLTestUtil.createSSLContextForTestClient("/pushy-test-client-untrusted.jks"),
						this.getEventLoopGroup(), new ApnsConnectionConfiguration(), listener, TEST_CONNECTION_NAME);

		synchronized (mutex) {
			apnsConnection.connect();

			while (!listener.connectionFailed) {
				mutex.wait();
			}
		}

		assertTrue(listener.connectionFailed);
		assertTrue(listener.connectionFailureCause instanceof SSLHandshakeException);
	}

	@Test
	public void testConnectionRefusal() throws Exception {
		final Object mutex = new Object();

		final TestListener listener = new TestListener(mutex);
		final ApnsEnvironment connectionRefusedEnvironment = new ApnsEnvironment("localhost", 7876, "localhost", 7877);

		final ApnsConnection<SimpleApnsPushNotification> apnsConnection =
				new ApnsConnection<SimpleApnsPushNotification>(
						connectionRefusedEnvironment, SSLTestUtil.createSSLContextForTestClient("/pushy-test-client.jks"),
						this.getEventLoopGroup(), new ApnsConnectionConfiguration(), listener, TEST_CONNECTION_NAME);

		synchronized (mutex) {
			apnsConnection.connect();

			while (!listener.connectionFailed) {
				mutex.wait();
			}
		}

		assertTrue(listener.connectionFailed);
	}

	@Test
	public void testSendNotification() throws UnrecoverableKeyException, KeyManagementException, KeyStoreException, NoSuchAlgorithmException, CertificateException, IOException, InterruptedException {
		final Object mutex = new Object();

		final TestListener listener = new TestListener(mutex);
		final ApnsConnection<SimpleApnsPushNotification> apnsConnection =
				new ApnsConnection<SimpleApnsPushNotification>(
						TEST_ENVIRONMENT, SSLTestUtil.createSSLContextForTestClient(), this.getEventLoopGroup(),
						new ApnsConnectionConfiguration(), listener, TEST_CONNECTION_NAME);

		final CountDownLatch latch = this.getApnsServer().getAcceptedNotificationCountDownLatch(1);

		synchronized (mutex) {
			apnsConnection.connect();

			while (!listener.connectionSucceeded) {
				mutex.wait();
			}
		}

		assertTrue(listener.connectionSucceeded);

		apnsConnection.sendNotification(this.createTestNotification());
		this.waitForLatch(latch);
	}

	@Test
	public void testSendNotificationWithNullPriority() throws Exception {
		final Object mutex = new Object();

		final TestListener listener = new TestListener(mutex);
		final ApnsConnection<SimpleApnsPushNotification> apnsConnection =
				new ApnsConnection<SimpleApnsPushNotification>(
						TEST_ENVIRONMENT, SSLTestUtil.createSSLContextForTestClient(), this.getEventLoopGroup(),
						new ApnsConnectionConfiguration(), listener, TEST_CONNECTION_NAME);

		final CountDownLatch latch = this.getApnsServer().getAcceptedNotificationCountDownLatch(1);

		synchronized (mutex) {
			apnsConnection.connect();

			while (!listener.connectionSucceeded) {
				mutex.wait();
			}
		}

		assertTrue(listener.connectionSucceeded);

		final byte[] token = new byte[32];
		new Random().nextBytes(token);

		final SimpleApnsPushNotification nullPriorityNotification = new SimpleApnsPushNotification(
				token, "This is a bogus payload, but that's okay.", null, null);

		apnsConnection.sendNotification(nullPriorityNotification);
		this.waitForLatch(latch);
	}

	@Test
	public void testSendNotificationWithError() throws UnrecoverableKeyException, KeyManagementException, KeyStoreException, NoSuchAlgorithmException, CertificateException, IOException, InterruptedException {
		final Object mutex = new Object();

		final TestListener listener = new TestListener(mutex);
		final ApnsConnection<SimpleApnsPushNotification> apnsConnection =
				new ApnsConnection<SimpleApnsPushNotification>(
						TEST_ENVIRONMENT, SSLTestUtil.createSSLContextForTestClient(), this.getEventLoopGroup(),
						new ApnsConnectionConfiguration(), listener, TEST_CONNECTION_NAME);

		synchronized (mutex) {
			apnsConnection.connect();

			while (!listener.connectionSucceeded) {
				mutex.wait();
			}
		}

		assertTrue(listener.connectionSucceeded);

		final SimpleApnsPushNotification bogusNotification =
				new SimpleApnsPushNotification(new byte[] {}, "This is a bogus notification and should be rejected.");

		synchronized (mutex) {
			apnsConnection.sendNotification(bogusNotification);

			while (!listener.connectionClosed) {
				mutex.wait();
			}
		}

		assertTrue(listener.connectionClosed);
		assertEquals(bogusNotification, listener.rejectedNotification);
		assertEquals(RejectedNotificationReason.MISSING_TOKEN, listener.rejectionReason);
	}

	@Test
	public void testShutdownGracefully() throws UnrecoverableKeyException, KeyManagementException, KeyStoreException, NoSuchAlgorithmException, CertificateException, IOException, InterruptedException {
		final Object mutex = new Object();

		final TestListener listener = new TestListener(mutex);
		final ApnsConnection<SimpleApnsPushNotification> apnsConnection =
				new ApnsConnection<SimpleApnsPushNotification>(
						TEST_ENVIRONMENT, SSLTestUtil.createSSLContextForTestClient(), this.getEventLoopGroup(),
						new ApnsConnectionConfiguration(), listener, TEST_CONNECTION_NAME);

		synchronized (mutex) {
			apnsConnection.connect();

			while (!listener.connectionSucceeded) {
				mutex.wait();
			}
		}

		assertTrue(listener.connectionSucceeded);

		synchronized (mutex) {
			apnsConnection.shutdownGracefully();

			while (!listener.connectionClosed) {
				mutex.wait();
			}
		}

		assertTrue(listener.connectionClosed);
		assertNull(listener.rejectedNotification);
		assertNull(listener.rejectionReason);
		assertTrue(listener.unprocessedNotifications.isEmpty());
	}

	@Test
	public void testDoubleShutdownGracefully() throws Exception {
		final Object mutex = new Object();

		final TestListener listener = new TestListener(mutex);
		final ApnsConnection<SimpleApnsPushNotification> apnsConnection =
				new ApnsConnection<SimpleApnsPushNotification>(
						TEST_ENVIRONMENT, SSLTestUtil.createSSLContextForTestClient(), this.getEventLoopGroup(),
						new ApnsConnectionConfiguration(), listener, TEST_CONNECTION_NAME);

		synchronized (mutex) {
			apnsConnection.connect();

			while (!listener.connectionSucceeded) {
				mutex.wait();
			}
		}

		assertTrue(listener.connectionSucceeded);

		synchronized (mutex) {
			apnsConnection.shutdownGracefully();
			apnsConnection.shutdownGracefully();

			while (!listener.connectionClosed) {
				mutex.wait();
			}
		}

		assertTrue(listener.connectionClosed);
		assertNull(listener.rejectedNotification);
		assertNull(listener.rejectionReason);
		assertTrue(listener.unprocessedNotifications.isEmpty());
	}

	@Test
	public void testShutdownGracefullyBeforeConnect() throws Exception {
		final Object mutex = new Object();

		final TestListener listener = new TestListener(mutex);
		final ApnsConnection<SimpleApnsPushNotification> apnsConnection =
				new ApnsConnection<SimpleApnsPushNotification>(
						TEST_ENVIRONMENT, SSLTestUtil.createSSLContextForTestClient(), this.getEventLoopGroup(),
						new ApnsConnectionConfiguration(), listener, TEST_CONNECTION_NAME);

		apnsConnection.shutdownGracefully();
	}

	@Test
	public void testShutdownImmediately() throws UnrecoverableKeyException, KeyManagementException, KeyStoreException, NoSuchAlgorithmException, CertificateException, IOException, InterruptedException {
		final Object mutex = new Object();

		final TestListener listener = new TestListener(mutex);
		final ApnsConnection<SimpleApnsPushNotification> apnsConnection =
				new ApnsConnection<SimpleApnsPushNotification>(
						TEST_ENVIRONMENT, SSLTestUtil.createSSLContextForTestClient(), this.getEventLoopGroup(),
						new ApnsConnectionConfiguration(), listener, TEST_CONNECTION_NAME);

		synchronized (mutex) {
			apnsConnection.connect();

			while (!listener.connectionSucceeded) {
				mutex.wait();
			}
		}

		assertTrue(listener.connectionSucceeded);

		synchronized (mutex) {
			apnsConnection.shutdownImmediately();

			while (!listener.connectionClosed) {
				mutex.wait();
			}
		}

		assertTrue(listener.connectionClosed);
	}

	@Test
	public void testShutdownImmediatelyBeforeConnect() throws Exception {
		final Object mutex = new Object();

		final TestListener listener = new TestListener(mutex);
		final ApnsConnection<SimpleApnsPushNotification> apnsConnection =
				new ApnsConnection<SimpleApnsPushNotification>(
						TEST_ENVIRONMENT, SSLTestUtil.createSSLContextForTestClient(), this.getEventLoopGroup(),
						new ApnsConnectionConfiguration(), listener, TEST_CONNECTION_NAME);

		apnsConnection.shutdownImmediately();
	}

	@Test
	public void testWaitForPendingOperationsToFinish() throws Exception {
		// For the purposes of this test, we're happy just as long as we don't time out waiting for writes to finish.

		{
			final Object mutex = new Object();

			final TestListener listener = new TestListener(mutex);
			final ApnsConnection<SimpleApnsPushNotification> apnsConnection =
					new ApnsConnection<SimpleApnsPushNotification>(
							TEST_ENVIRONMENT, SSLTestUtil.createSSLContextForTestClient(), this.getEventLoopGroup(),
							new ApnsConnectionConfiguration(), listener, TEST_CONNECTION_NAME);

			apnsConnection.waitForPendingWritesToFinish();
			apnsConnection.shutdownImmediately();
		}

		{
			final Object mutex = new Object();

			final TestListener listener = new TestListener(mutex);
			final ApnsConnection<SimpleApnsPushNotification> apnsConnection =
					new ApnsConnection<SimpleApnsPushNotification>(
							TEST_ENVIRONMENT, SSLTestUtil.createSSLContextForTestClient(), this.getEventLoopGroup(),
							new ApnsConnectionConfiguration(), listener, TEST_CONNECTION_NAME);

			synchronized (mutex) {
				apnsConnection.connect();

				while (!listener.connectionSucceeded) {
					mutex.wait();
				}
			}

			assertTrue(listener.connectionSucceeded);

			for (int i = 0; i < 1000; i++) {
				apnsConnection.sendNotification(this.createTestNotification());
			}

			apnsConnection.waitForPendingWritesToFinish();
			apnsConnection.shutdownGracefully();
		}
	}

	@Test
	public void testWriteTimeout() throws Exception {
		final Object mutex = new Object();

		final TestListener listener = new TestListener(mutex);

		final ApnsConnectionConfiguration writeTimeoutConfiguration = new ApnsConnectionConfiguration();
		writeTimeoutConfiguration.setCloseAfterInactivityTime(1);

		final ApnsConnection<SimpleApnsPushNotification> apnsConnection =
				new ApnsConnection<SimpleApnsPushNotification>(
						TEST_ENVIRONMENT, SSLTestUtil.createSSLContextForTestClient(), this.getEventLoopGroup(),
						writeTimeoutConfiguration, listener);

		synchronized (mutex) {
			apnsConnection.connect();

			// Do nothing, but wait for the connection to time out due to inactivity
			while (!listener.connectionClosed) {
				mutex.wait();
			}
		}

		assertTrue(listener.connectionClosed);
	}

	@Test
	public void testGracefulShutdownTimeout() throws Exception {
		final Object mutex = new Object();

		final TestListener listener = new TestListener(mutex);

		final ApnsConnectionConfiguration gracefulShutdownTimeoutConfiguration = new ApnsConnectionConfiguration();
		gracefulShutdownTimeoutConfiguration.setGracefulShutdownTimeout(1);

		final ApnsConnection<SimpleApnsPushNotification> apnsConnection =
				new ApnsConnection<SimpleApnsPushNotification>(
						TEST_ENVIRONMENT, SSLTestUtil.createSSLContextForTestClient(), this.getEventLoopGroup(),
						gracefulShutdownTimeoutConfiguration, listener);

		// We'll pretend that we have a "dead" connection; it will be up to the graceful shutdown timeout to close the
		// connection.
		this.getApnsServer().setShouldSendErrorResponses(false);

		synchronized (mutex) {
			apnsConnection.connect();

			while (!listener.connectionSucceeded) {
				mutex.wait();
			}
		}

		assertTrue(listener.connectionSucceeded);

		synchronized (mutex) {
			apnsConnection.shutdownGracefully();

			while (!listener.connectionClosed) {
				mutex.wait();
			}
		}

		assertTrue(listener.connectionClosed);
	}

	@Test
	public void testShutdownAtSendAttemptLimit() throws Exception {

		final int notificationCount = 1000;
		final int sendAttemptLimit = 100;

		final Object mutex = new Object();

		final TestListener listener = new TestListener(mutex);

		final ApnsConnectionConfiguration sendAttemptLimitConfiguration = new ApnsConnectionConfiguration();
		sendAttemptLimitConfiguration.setSendAttemptLimit(100);

		final ApnsConnection<SimpleApnsPushNotification> apnsConnection =
				new ApnsConnection<SimpleApnsPushNotification>(
						TEST_ENVIRONMENT, SSLTestUtil.createSSLContextForTestClient(), this.getEventLoopGroup(),
						sendAttemptLimitConfiguration, listener);

		final CountDownLatch totalLatch = this.getApnsServer().getAcceptedNotificationCountDownLatch(notificationCount);
		final CountDownLatch limitLatch = this.getApnsServer().getAcceptedNotificationCountDownLatch(sendAttemptLimit);

		synchronized (mutex) {
			apnsConnection.connect();

			while (!listener.connectionSucceeded) {
				mutex.wait();
			}
		}

		assertTrue(listener.connectionSucceeded);

		for (int i = 0; i < notificationCount; i++) {
			apnsConnection.sendNotification(this.createTestNotification());
		}

		this.waitForLatch(limitLatch);
		assertEquals(notificationCount - sendAttemptLimit, totalLatch.getCount());
	}
}<|MERGE_RESOLUTION|>--- conflicted
+++ resolved
@@ -86,11 +86,7 @@
 		}
 
 		@Override
-<<<<<<< HEAD
 		public void handleConnectionClosure(final ApnsConnection<SimpleApnsPushNotification> connection) {
-=======
-		public void handleConnectionClosure(ApnsConnection<SimpleApnsPushNotification> connection) {
->>>>>>> da705fca
 			try {
 				connection.waitForPendingWritesToFinish();
 			} catch (InterruptedException ignored) {
@@ -103,48 +99,29 @@
 		}
 
 		@Override
-<<<<<<< HEAD
 		public void handleWriteFailure(final ApnsConnection<SimpleApnsPushNotification> connection,
 				final SimpleApnsPushNotification notification, final Throwable cause) {
-=======
-		public void handleWriteFailure(ApnsConnection<SimpleApnsPushNotification> connection,
-				SimpleApnsPushNotification notification, Throwable cause) {
->>>>>>> da705fca
 
 			this.writeFailures.add(notification);
 		}
 
 		@Override
-<<<<<<< HEAD
 		public void handleRejectedNotification(final ApnsConnection<SimpleApnsPushNotification> connection,
 				final SimpleApnsPushNotification rejectedNotification, final RejectedNotificationReason reason) {
-=======
-		public void handleRejectedNotification(ApnsConnection<SimpleApnsPushNotification> connection,
-				SimpleApnsPushNotification rejectedNotification, RejectedNotificationReason reason) {
->>>>>>> da705fca
 
 			this.rejectedNotification = rejectedNotification;
 			this.rejectionReason = reason;
 		}
 
 		@Override
-<<<<<<< HEAD
 		public void handleUnprocessedNotifications(final ApnsConnection<SimpleApnsPushNotification> connection,
 				final Collection<SimpleApnsPushNotification> unprocessedNotifications) {
-=======
-		public void handleUnprocessedNotifications(ApnsConnection<SimpleApnsPushNotification> connection,
-				Collection<SimpleApnsPushNotification> unprocessedNotifications) {
->>>>>>> da705fca
 
 			this.unprocessedNotifications.addAll(unprocessedNotifications);
 		}
 
 		@Override
-<<<<<<< HEAD
 		public void handleConnectionWritabilityChange(final ApnsConnection<SimpleApnsPushNotification> connection, final boolean writable) {
-=======
-		public void handleConnectionWritabilityChange(ApnsConnection<SimpleApnsPushNotification> connection, boolean writable) {
->>>>>>> da705fca
 		}
 	}
 
@@ -565,7 +542,7 @@
 		final ApnsConnection<SimpleApnsPushNotification> apnsConnection =
 				new ApnsConnection<SimpleApnsPushNotification>(
 						TEST_ENVIRONMENT, SSLTestUtil.createSSLContextForTestClient(), this.getEventLoopGroup(),
-						writeTimeoutConfiguration, listener);
+						writeTimeoutConfiguration, listener, TEST_CONNECTION_NAME);
 
 		synchronized (mutex) {
 			apnsConnection.connect();
@@ -591,7 +568,7 @@
 		final ApnsConnection<SimpleApnsPushNotification> apnsConnection =
 				new ApnsConnection<SimpleApnsPushNotification>(
 						TEST_ENVIRONMENT, SSLTestUtil.createSSLContextForTestClient(), this.getEventLoopGroup(),
-						gracefulShutdownTimeoutConfiguration, listener);
+						gracefulShutdownTimeoutConfiguration, listener, TEST_CONNECTION_NAME);
 
 		// We'll pretend that we have a "dead" connection; it will be up to the graceful shutdown timeout to close the
 		// connection.
@@ -634,7 +611,7 @@
 		final ApnsConnection<SimpleApnsPushNotification> apnsConnection =
 				new ApnsConnection<SimpleApnsPushNotification>(
 						TEST_ENVIRONMENT, SSLTestUtil.createSSLContextForTestClient(), this.getEventLoopGroup(),
-						sendAttemptLimitConfiguration, listener);
+						sendAttemptLimitConfiguration, listener, TEST_CONNECTION_NAME);
 
 		final CountDownLatch totalLatch = this.getApnsServer().getAcceptedNotificationCountDownLatch(notificationCount);
 		final CountDownLatch limitLatch = this.getApnsServer().getAcceptedNotificationCountDownLatch(sendAttemptLimit);
