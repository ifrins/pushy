--- conflicted
+++ resolved
@@ -94,7 +94,8 @@
 
 	private static final Logger log = LoggerFactory.getLogger(ApnsConnection.class);
 
-<<<<<<< HEAD
+	public static final int DEFAULT_SENT_NOTIFICATION_BUFFER_CAPACITY = 8192;
+
 	protected enum ApnsFrameItem {
 		DEVICE_TOKEN((byte)1),
 		PAYLOAD((byte)2),
@@ -122,9 +123,6 @@
 			throw new IllegalArgumentException(String.format("No frame item found with code %d", code));
 		}
 	}
-=======
-	public static final int DEFAULT_SENT_NOTIFICATION_BUFFER_CAPACITY = 8192;
->>>>>>> 53e1b320
 
 	private class RejectedNotificationDecoder extends ByteToMessageDecoder {
 
