/* Copyright (c) 2013 RelayRides
 *
 * Permission is hereby granted, free of charge, to any person obtaining a copy
 * of this software and associated documentation files (the "Software"), to deal
 * in the Software without restriction, including without limitation the rights
 * to use, copy, modify, merge, publish, distribute, sublicense, and/or sell
 * copies of the Software, and to permit persons to whom the Software is
 * furnished to do so, subject to the following conditions:
 *
 * The above copyright notice and this permission notice shall be included in
 * all copies or substantial portions of the Software.
 *
 * THE SOFTWARE IS PROVIDED "AS IS", WITHOUT WARRANTY OF ANY KIND, EXPRESS OR
 * IMPLIED, INCLUDING BUT NOT LIMITED TO THE WARRANTIES OF MERCHANTABILITY,
 * FITNESS FOR A PARTICULAR PURPOSE AND NONINFRINGEMENT. IN NO EVENT SHALL THE
 * AUTHORS OR COPYRIGHT HOLDERS BE LIABLE FOR ANY CLAIM, DAMAGES OR OTHER
 * LIABILITY, WHETHER IN AN ACTION OF CONTRACT, TORT OR OTHERWISE, ARISING FROM,
 * OUT OF OR IN CONNECTION WITH THE SOFTWARE OR THE USE OR OTHER DEALINGS IN
 * THE SOFTWARE.
 */

package com.relayrides.pushy.apns;

import io.netty.bootstrap.Bootstrap;
import io.netty.buffer.ByteBuf;
import io.netty.buffer.PooledByteBufAllocator;
import io.netty.channel.Channel;
import io.netty.channel.ChannelFuture;
import io.netty.channel.ChannelHandlerContext;
import io.netty.channel.ChannelInitializer;
import io.netty.channel.ChannelOption;
import io.netty.channel.ChannelPipeline;
import io.netty.channel.SimpleChannelInboundHandler;
import io.netty.channel.nio.NioEventLoopGroup;
import io.netty.channel.socket.SocketChannel;
import io.netty.channel.socket.nio.NioSocketChannel;
import io.netty.handler.codec.ByteToMessageDecoder;
import io.netty.handler.codec.MessageToByteEncoder;
import io.netty.handler.ssl.SslHandler;
import io.netty.util.concurrent.Future;
import io.netty.util.concurrent.GenericFutureListener;

import java.nio.charset.Charset;
import java.util.Collection;
import java.util.Date;
import java.util.List;
import java.util.concurrent.atomic.AtomicInteger;

import javax.net.ssl.SSLContext;
import javax.net.ssl.SSLEngine;

import org.slf4j.Logger;
import org.slf4j.LoggerFactory;

/**
 * <p>A connection to an APNs gateway. An {@code ApnsConnection} is responsible for sending push notifications to the
 * APNs gateway, and reports lifecycle events via its {@link ApnsConnectionListener}.</p>
 *
 * <p>Generally, connections should be managed by a parent {@link PushManager} and not manipulated directly (although
 * connections are fully functional on their own). Connections are created in a disconnected state, and must be
 * explicitly connected before they can be used to send push notifications.</p>
 *
 * @see PushManager
 *
 * @author <a href="mailto:jon@relayrides.com">Jon Chambers</a>
 */
class ApnsConnection<T extends ApnsPushNotification> {

	private final ApnsEnvironment environment;
	private final SSLContext sslContext;
	private final NioEventLoopGroup eventLoopGroup;
	private final ApnsConnectionListener<T> listener;

	private static final AtomicInteger connectionCounter = new AtomicInteger(0);
	private final String name;

	private Channel channel;

	private final AtomicInteger sequenceNumber = new AtomicInteger(0);

	private final Object pendingWriteMonitor = new Object();
	private int pendingWriteCount = 0;

	private boolean startedConnectionAttempt = false;

	private volatile SendableApnsPushNotification<KnownBadPushNotification> shutdownNotification;

	private final SentNotificationBuffer<T> sentNotificationBuffer = new SentNotificationBuffer<T>(4096);

	private static final Logger log = LoggerFactory.getLogger(ApnsConnection.class);

	private class RejectedNotificationDecoder extends ByteToMessageDecoder {

		// Per Apple's docs, APNS errors will have a one-byte "command", a one-byte status, and a 4-byte notification ID
		private static final int EXPECTED_BYTES = 6;
		private static final byte EXPECTED_COMMAND = 8;

		@Override
		protected void decode(final ChannelHandlerContext context, final ByteBuf in, final List<Object> out) {
			if (in.readableBytes() >= EXPECTED_BYTES) {
				final byte command = in.readByte();
				final byte code = in.readByte();

				final int notificationId = in.readInt();

				if (command != EXPECTED_COMMAND) {
					log.error("Unexpected command: {}", command);
				}

				final RejectedNotificationReason errorCode = RejectedNotificationReason.getByErrorCode(code);

				out.add(new RejectedNotification(notificationId, errorCode));
			}
		}
	}

	private class ApnsPushNotificationEncoder extends MessageToByteEncoder<SendableApnsPushNotification<T>> {

		private static final byte ENHANCED_PUSH_NOTIFICATION_COMMAND = 1;
		private static final int EXPIRE_IMMEDIATELY = 0;

		private final Charset utf8 = Charset.forName("UTF-8");

		@Override
		protected void encode(final ChannelHandlerContext context, final SendableApnsPushNotification<T> sendablePushNotification, final ByteBuf out) throws Exception {
			out.writeByte(ENHANCED_PUSH_NOTIFICATION_COMMAND);
			out.writeInt(sendablePushNotification.getSequenceNumber());

			if (sendablePushNotification.getPushNotification().getDeliveryInvalidationTime() != null) {
				out.writeInt(this.getTimestampInSeconds(sendablePushNotification.getPushNotification().getDeliveryInvalidationTime()));
			} else {
				out.writeInt(EXPIRE_IMMEDIATELY);
			}

			out.writeShort(sendablePushNotification.getPushNotification().getToken().length);
			out.writeBytes(sendablePushNotification.getPushNotification().getToken());

			final byte[] payloadBytes = sendablePushNotification.getPushNotification().getPayload().getBytes(utf8);

			out.writeShort(payloadBytes.length);
			out.writeBytes(payloadBytes);
		}

		private int getTimestampInSeconds(final Date date) {
			return (int)(date.getTime() / 1000);
		}
	}

	private class ApnsConnectionHandler extends SimpleChannelInboundHandler<RejectedNotification> {

		private final ApnsConnection<T> apnsConnection;

		public ApnsConnectionHandler(final ApnsConnection<T> clientThread) {
			this.apnsConnection = clientThread;
		}

		@Override
		protected void channelRead0(final ChannelHandlerContext context, final RejectedNotification rejectedNotification) {
			log.debug("APNs gateway rejected notification with sequence number {} from {} ({}).",
					rejectedNotification.getSequenceNumber(), this.apnsConnection.name, rejectedNotification.getReason());

			this.apnsConnection.sentNotificationBuffer.clearNotificationsBeforeSequenceNumber(rejectedNotification.getSequenceNumber());

			final boolean isKnownBadRejection = this.apnsConnection.shutdownNotification != null &&
					rejectedNotification.getSequenceNumber() == this.apnsConnection.shutdownNotification.getSequenceNumber();

			// We only want to notify listeners of an actual rejection if something actually went wrong. We don't want
			// to notify listeners if a known-bad notification was rejected because that's an expected case, and we
			// don't want to notify listeners if the gateway is shutting down the connection, but still processed the
			// named notification successfully.
			if (!isKnownBadRejection && !RejectedNotificationReason.SHUTDOWN.equals(rejectedNotification.getReason())) {
				final T notification = this.apnsConnection.sentNotificationBuffer.getNotificationWithSequenceNumber(
						rejectedNotification.getSequenceNumber());

				if (notification != null) {
					this.apnsConnection.listener.handleRejectedNotification(
							this.apnsConnection, notification, rejectedNotification.getReason());
				} else {
					log.error("{} failed to find rejected notification with sequence number {}; this may mean the " +
							"sent notification buffer is too small. Please report this as a bug.",
							this.apnsConnection.name, rejectedNotification.getSequenceNumber());
				}
			}

			// Regardless of the cause, we ALWAYS want to notify listeners that some sent notifications were not
			// processed by the gateway (assuming there are some such notifications).
			final Collection<T> unprocessedNotifications =
					this.apnsConnection.sentNotificationBuffer.getAllNotificationsAfterSequenceNumber(
							rejectedNotification.getSequenceNumber());

			if (!unprocessedNotifications.isEmpty()) {
				this.apnsConnection.listener.handleUnprocessedNotifications(this.apnsConnection, unprocessedNotifications);
			}
		}

		@Override
		public void exceptionCaught(final ChannelHandlerContext context, final Throwable cause) {
			// Since this is happening on the inbound side, the most likely case is that a read timed out or the remote
			// host closed the connection. We should log the problem, but generally assume that channel closure will be
			// handled by channelInactive.
			log.debug("{} caught an exception.", this.apnsConnection.name, cause);
		}

		@Override
		public void channelInactive(final ChannelHandlerContext context) {
			// The channel will only be non-null if the TLS handshake completed successfully, and we want to treat
			// handshake problems as connection failures rather than a connection success/closure pair.
			if (this.apnsConnection.channel != null) {
				this.apnsConnection.listener.handleConnectionClosure(apnsConnection);
			}
		}

		@Override
		public void channelWritabilityChanged(final ChannelHandlerContext context) {
			this.apnsConnection.listener.handleConnectionWritabilityChange(
					this.apnsConnection, context.channel().isWritable());
		}
	}

	/**
	 * Constructs a new APNs connection. The connection connects to the APNs gateway in the given environment with the
	 * credentials and key/trust managers in the given SSL context.
	 *
	 * @param environment the environment in which this connection will operate
	 * @param sslContext an SSL context with the keys/certificates and trust managers this connection should use when
	 * communicating with the APNs gateway
	 * @param eventLoopGroup the event loop group this connection should use for asynchronous network operations
	 * @param listener the listener to which this connection will report lifecycle events; must not be {@code null}
	 */
	public ApnsConnection(final ApnsEnvironment environment, final SSLContext sslContext, final NioEventLoopGroup eventLoopGroup, final ApnsConnectionListener<T> listener) {

		if (listener == null) {
			throw new NullPointerException("Listener must not be null.");
		}

		this.environment = environment;
		this.sslContext = sslContext;
		this.eventLoopGroup = eventLoopGroup;
		this.listener = listener;

		this.name = String.format("ApnsConnection-%d", ApnsConnection.connectionCounter.getAndIncrement());
	}

	/**
	 * Asynchronously connects to the APNs gateway in this connection's environment. The outcome of the connection
	 * attempt is reported via this connection's listener.
	 *
	 * @see ApnsConnectionListener#handleConnectionSuccess(ApnsConnection)
	 * @see ApnsConnectionListener#handleConnectionFailure(ApnsConnection, Throwable)
	 */
	@SuppressWarnings("deprecation")
	public synchronized void connect() {

		final ApnsConnection<T> apnsConnection = this;

		if (this.startedConnectionAttempt) {
			throw new IllegalStateException(String.format("%s already started a connection attempt.", this.name));
		}

		this.startedConnectionAttempt = true;

		final Bootstrap bootstrap = new Bootstrap();
		bootstrap.group(this.eventLoopGroup);
		bootstrap.channel(NioSocketChannel.class);
		bootstrap.option(ChannelOption.SO_KEEPALIVE, true);
		bootstrap.option(ChannelOption.ALLOCATOR, PooledByteBufAllocator.DEFAULT);

		// TODO Remove this when Netty 5 is available
		bootstrap.option(ChannelOption.AUTO_CLOSE, false);

		bootstrap.handler(new ChannelInitializer<SocketChannel>() {

			@Override
			protected void initChannel(final SocketChannel channel) {
				final ChannelPipeline pipeline = channel.pipeline();

				final SSLEngine sslEngine = apnsConnection.sslContext.createSSLEngine();
				sslEngine.setUseClientMode(true);

				pipeline.addLast("ssl", new SslHandler(sslEngine));
				pipeline.addLast("decoder", new RejectedNotificationDecoder());
				pipeline.addLast("encoder", new ApnsPushNotificationEncoder());
				pipeline.addLast("handler", new ApnsConnectionHandler(apnsConnection));
			}
		});

		log.debug("{} beginning connection process.", apnsConnection.name);
		bootstrap.connect(this.environment.getApnsGatewayHost(), this.environment.getApnsGatewayPort()).addListener(
				new GenericFutureListener<ChannelFuture>() {

					public void operationComplete(final ChannelFuture connectFuture) {
						if (connectFuture.isSuccess()) {
							log.debug("{} connected; waiting for TLS handshake.", apnsConnection.name);

							final SslHandler sslHandler = connectFuture.channel().pipeline().get(SslHandler.class);

							if (sslHandler != null) {
								sslHandler.handshakeFuture().addListener(new GenericFutureListener<Future<Channel>>() {

									public void operationComplete(final Future<Channel> handshakeFuture) {
										if (handshakeFuture.isSuccess()) {
											log.debug("{} successfully completed TLS handshake.", apnsConnection.name);

											apnsConnection.channel = connectFuture.channel();
											apnsConnection.listener.handleConnectionSuccess(apnsConnection);
										} else {
											log.debug("{} failed to complete TLS handshake with APNs gateway.",
													apnsConnection.name, handshakeFuture.cause());

											connectFuture.channel().close();
											apnsConnection.listener.handleConnectionFailure(apnsConnection, handshakeFuture.cause());
										}
									}});
							} else {
								log.warn("{} failed to get SSL handler and could not wait for a TLS handshake.", apnsConnection.name);

								connectFuture.channel().close();
								apnsConnection.listener.handleConnectionFailure(apnsConnection, null);
							}
						} else {
							log.debug("{} failed to connect to APNs gateway.", apnsConnection.name, connectFuture.cause());

							apnsConnection.listener.handleConnectionFailure(apnsConnection, connectFuture.cause());
						}
					}
				});
	}

	/**
	 * Asynchronously sends a push notification to the connected APNs gateway. Successful notifications are
	 * <strong>not</strong> acknowledged by the APNs gateway; failed attempts to write push notifications to the
	 * outbound buffer and notification rejections are reported via this connection's listener.
	 *
	 * @param notification the notification to send
	 *
	 * @see ApnsConnectionListener#handleWriteFailure(ApnsConnection, ApnsPushNotification, Throwable)
	 * @see ApnsConnectionListener#handleRejectedNotification(ApnsConnection, ApnsPushNotification, RejectedNotificationReason, java.util.Collection)
	 */
	public void sendNotification(final T notification) {
		final SendableApnsPushNotification<T> sendableNotification =
				new SendableApnsPushNotification<T>(notification, this.sequenceNumber.getAndIncrement());

		final ApnsConnection<T> apnsConnection = this;

		if (this.channel == null) {
			throw new IllegalStateException(String.format("%s has not connected.", this.name));
		}

		log.trace("{} sending {}", apnsConnection.name, sendableNotification);

		this.channel.eventLoop().execute(new Runnable() {

			public void run() {
				apnsConnection.pendingWriteCount += 1;

				apnsConnection.channel.writeAndFlush(sendableNotification).addListener(new GenericFutureListener<ChannelFuture>() {

<<<<<<< HEAD
				public void operationComplete(final ChannelFuture writeFuture) {
					if (writeFuture.isSuccess()) {
						log.trace("{} successfully wrote notification {}", apnsConnection.name,
								sendableNotification.getSequenceNumber());

						apnsConnection.sentNotificationBuffer.addSentNotification(sendableNotification);
					} else {
						log.trace("{} failed to write notification {}",
								apnsConnection.name, sendableNotification, writeFuture.cause());
=======
					public void operationComplete(final ChannelFuture writeFuture) {
						if (writeFuture.isSuccess()) {
							if (log.isTraceEnabled()) {
								log.trace(String.format("%s successfully wrote notification %d",
										apnsConnection.name, sendableNotification.getSequenceNumber()));
							}
>>>>>>> b6166093

							apnsConnection.sentNotificationBuffer.addSentNotification(sendableNotification);
						} else {
							if (log.isTraceEnabled()) {
								log.trace(String.format("%s failed to write notification %s",
										apnsConnection.name, sendableNotification), writeFuture.cause());
							}

							// Assume this is a temporary failure (we know it's not a permanent rejection because we didn't
							// even manage to write the notification to the wire) and re-enqueue for another send attempt.
							apnsConnection.listener.handleWriteFailure(apnsConnection, notification, writeFuture.cause());
						}

						apnsConnection.pendingWriteCount -= 1;
						assert apnsConnection.pendingWriteCount >= 0;

						if (apnsConnection.pendingWriteCount == 0) {
							synchronized (apnsConnection.pendingWriteMonitor) {
								apnsConnection.pendingWriteMonitor.notifyAll();
							}
						}
					}
				});
			}
		});
	}

	/**
	 * <p>Waits for all pending read and write operations to finish. When this method exits normally (i.e. when it does
	 * not throw an {@code InterruptedException}), the following guarantees are made:</p>
	 *
	 * <ol>
	 * 	<li>All pending writes will have either finished successfully or been dispatched to this connection's listener
	 * 	via the {@link ApnsConnectionListener#handleWriteFailure(ApnsConnection, ApnsPushNotification, Throwable)}
	 * 	method.</li>
	 * 	<li>All pending reads will have completed, and rejected/unprocessed notifications will be dispatched to this
	 * 	connection's listener via the {@link ApnsConnectionListener#handleRejectedNotification(ApnsConnection, ApnsPushNotification, RejectedNotificationReason)}
	 * 	and {@link ApnsConnectionListener#handleUnprocessedNotifications(ApnsConnection, Collection)} methods.</li>
	 * </ol>
	 *
	 * <p>It is advisable for listeners to call this method when a connection is closed (though they must do so in a
	 * separate thread.</p>
	 *
	 * @throws InterruptedException if interrupted while waiting for pending read/write operations to finish
	 */
	public void waitForPendingOperationsToFinish() throws InterruptedException {
		synchronized (this.pendingWriteMonitor) {
			while (this.pendingWriteCount > 0) {
				this.pendingWriteMonitor.wait();
			}
		}
	}

	/**
	 * <p>Gracefully and asynchronously shuts down this client thread. Graceful disconnection is triggered by sending a
	 * known-bad notification to the APNs gateway; when the gateway rejects the notification, it can be assumed with a
	 * reasonable degree of confidence that preceding notifications were processed successfully and known with certainty
	 * that all following notifications were not processed at all. The gateway will close the connection after rejecting
	 * the notification, and this connection's listener will be notified when the connection is closed.</p>
	 * 
	 * <p>Note that if/when the known-bad notification is rejected by the APNs gateway, this connection's listener will
	 * <em>not</em> be notified of the rejection.</p>
	 * 
	 * <p>Calling this method before establishing a connection with the APNs gateway or while a graceful shutdown
	 * attempt is already in progress has no effect.</p>
	 *
	 * @see ApnsConnectionListener#handleRejectedNotification(ApnsConnection, ApnsPushNotification, RejectedNotificationReason, java.util.Collection)
	 * @see ApnsConnectionListener#handleConnectionClosure(ApnsConnection)
	 */
	public synchronized void shutdownGracefully() {

		final ApnsConnection<T> apnsConnection = this;

		// Don't send a second shutdown notification if we've already started the graceful shutdown process.
		if (this.shutdownNotification == null) {
			// It's conceivable that the channel has become inactive already; if so, our work here is already done.
			if (this.channel != null && this.channel.isActive()) {

				this.shutdownNotification = new SendableApnsPushNotification<KnownBadPushNotification>(
						new KnownBadPushNotification(), this.sequenceNumber.getAndIncrement());

<<<<<<< HEAD
				log.debug("{} sending known-bad notification to shut down.", apnsConnection.name);
=======
				this.channel.eventLoop().execute(new Runnable() {
>>>>>>> b6166093

					public void run() {
						if (log.isTraceEnabled()) {
							log.trace(String.format("%s sending known-bad notification to shut down.", apnsConnection.name));
						}

<<<<<<< HEAD
					public void operationComplete(final ChannelFuture future) {
						if (future.isSuccess()) {
							log.trace("{} successfully wrote known-bad notification {}",
									apnsConnection.name, apnsConnection.shutdownNotification.getSequenceNumber());
						} else {
							log.trace("{} failed to write known-bad notification {}",
									apnsConnection.name, apnsConnection.shutdownNotification, future.cause());

							// Try again!
							apnsConnection.shutdownNotification = null;
							apnsConnection.shutdownGracefully();
						}
=======
						apnsConnection.pendingWriteCount += 1;

						apnsConnection.channel.writeAndFlush(apnsConnection.shutdownNotification).addListener(new GenericFutureListener<ChannelFuture>() {

							public void operationComplete(final ChannelFuture future) {
								if (future.isSuccess()) {
									if (log.isTraceEnabled()) {
										log.trace(String.format("%s successfully wrote known-bad notification %d",
												apnsConnection.name, apnsConnection.shutdownNotification.getSequenceNumber()));
									}
								} else {
									if (log.isTraceEnabled()) {
										log.trace(String.format("%s failed to write known-bad notification %s",
												apnsConnection.name, apnsConnection.shutdownNotification), future.cause());
									}

									// Try again!
									apnsConnection.shutdownNotification = null;
									apnsConnection.shutdownGracefully();
								}

								apnsConnection.pendingWriteCount -= 1;
								assert apnsConnection.pendingWriteCount >= 0;

								if (apnsConnection.pendingWriteCount == 0) {
									synchronized (apnsConnection.pendingWriteMonitor) {
										apnsConnection.pendingWriteMonitor.notifyAll();
									}
								}
							}
						});
>>>>>>> b6166093
					}
				});
			}
		}
	}

	/**
	 * <p>Immediately closes this connection (assuming it was ever open). The fate of messages sent by this connection
	 * remains unknown when calling this method; callers should generally prefer
	 * {@link ApnsConnection#shutdownGracefully} to this method. This connection's listener will be notified when the
	 * connection has finished closing.</p>
	 * 
	 * <p>Calling this method while not connected has no effect.</p>
	 *
	 * @see ApnsConnectionListener#handleConnectionClosure(ApnsConnection)
	 */
	public synchronized void shutdownImmediately() {
		if (this.channel != null) {
			this.channel.close();
		}
	}
}<|MERGE_RESOLUTION|>--- conflicted
+++ resolved
@@ -355,31 +355,15 @@
 
 				apnsConnection.channel.writeAndFlush(sendableNotification).addListener(new GenericFutureListener<ChannelFuture>() {
 
-<<<<<<< HEAD
-				public void operationComplete(final ChannelFuture writeFuture) {
-					if (writeFuture.isSuccess()) {
-						log.trace("{} successfully wrote notification {}", apnsConnection.name,
-								sendableNotification.getSequenceNumber());
-
-						apnsConnection.sentNotificationBuffer.addSentNotification(sendableNotification);
-					} else {
-						log.trace("{} failed to write notification {}",
-								apnsConnection.name, sendableNotification, writeFuture.cause());
-=======
 					public void operationComplete(final ChannelFuture writeFuture) {
 						if (writeFuture.isSuccess()) {
-							if (log.isTraceEnabled()) {
-								log.trace(String.format("%s successfully wrote notification %d",
-										apnsConnection.name, sendableNotification.getSequenceNumber()));
-							}
->>>>>>> b6166093
+							log.trace("{} successfully wrote notification {}", apnsConnection.name,
+								sendableNotification.getSequenceNumber());
 
 							apnsConnection.sentNotificationBuffer.addSentNotification(sendableNotification);
 						} else {
-							if (log.isTraceEnabled()) {
-								log.trace(String.format("%s failed to write notification %s",
-										apnsConnection.name, sendableNotification), writeFuture.cause());
-							}
+							log.trace("{} failed to write notification {}",
+								apnsConnection.name, sendableNotification, writeFuture.cause());
 
 							// Assume this is a temporary failure (we know it's not a permanent rejection because we didn't
 							// even manage to write the notification to the wire) and re-enqueue for another send attempt.
@@ -454,46 +438,22 @@
 				this.shutdownNotification = new SendableApnsPushNotification<KnownBadPushNotification>(
 						new KnownBadPushNotification(), this.sequenceNumber.getAndIncrement());
 
-<<<<<<< HEAD
-				log.debug("{} sending known-bad notification to shut down.", apnsConnection.name);
-=======
 				this.channel.eventLoop().execute(new Runnable() {
->>>>>>> b6166093
 
 					public void run() {
-						if (log.isTraceEnabled()) {
-							log.trace(String.format("%s sending known-bad notification to shut down.", apnsConnection.name));
-						}
-
-<<<<<<< HEAD
-					public void operationComplete(final ChannelFuture future) {
-						if (future.isSuccess()) {
-							log.trace("{} successfully wrote known-bad notification {}",
-									apnsConnection.name, apnsConnection.shutdownNotification.getSequenceNumber());
-						} else {
-							log.trace("{} failed to write known-bad notification {}",
-									apnsConnection.name, apnsConnection.shutdownNotification, future.cause());
-
-							// Try again!
-							apnsConnection.shutdownNotification = null;
-							apnsConnection.shutdownGracefully();
-						}
-=======
+						log.debug("{} sending known-bad notification to shut down.", apnsConnection.name);
+
 						apnsConnection.pendingWriteCount += 1;
 
 						apnsConnection.channel.writeAndFlush(apnsConnection.shutdownNotification).addListener(new GenericFutureListener<ChannelFuture>() {
 
 							public void operationComplete(final ChannelFuture future) {
 								if (future.isSuccess()) {
-									if (log.isTraceEnabled()) {
-										log.trace(String.format("%s successfully wrote known-bad notification %d",
-												apnsConnection.name, apnsConnection.shutdownNotification.getSequenceNumber()));
-									}
+									log.trace("{} successfully wrote known-bad notification {}",
+										apnsConnection.name, apnsConnection.shutdownNotification.getSequenceNumber());
 								} else {
-									if (log.isTraceEnabled()) {
-										log.trace(String.format("%s failed to write known-bad notification %s",
-												apnsConnection.name, apnsConnection.shutdownNotification), future.cause());
-									}
+									log.trace("{} failed to write known-bad notification {}",
+										apnsConnection.name, apnsConnection.shutdownNotification, future.cause());
 
 									// Try again!
 									apnsConnection.shutdownNotification = null;
@@ -510,7 +470,6 @@
 								}
 							}
 						});
->>>>>>> b6166093
 					}
 				});
 			}
