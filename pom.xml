--- conflicted
+++ resolved
@@ -3,16 +3,10 @@
     <modelVersion>4.0.0</modelVersion>
 
     <groupId>com.relayrides</groupId>
-<<<<<<< HEAD
     <artifactId>pushy-parent</artifactId>
     <packaging>pom</packaging>
-    <version>0.7.2-SNAPSHOT</version>
+    <version>0.7.3-SNAPSHOT</version>
     <name>Pushy parent</name>
-=======
-    <artifactId>pushy</artifactId>
-    <version>0.7.3-SNAPSHOT</version>
-    <name>Pushy</name>
->>>>>>> daeeef1c
     <description>A Java library for sending push notifications</description>
 
     <parent>
